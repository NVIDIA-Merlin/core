--- conflicted
+++ resolved
@@ -316,8 +316,20 @@
     assert gpu_table.device == Device.GPU
     assert isinstance(list(cpu_table.values())[0], NumpyColumn)
 
-
-<<<<<<< HEAD
+def test_as_tensor_type_invalid_type():
+    table = TensorTable({"a": np.array([1, 2, 3])})
+    with pytest.raises(ValueError) as exc_info:
+        table.as_tensor_type("not_a_type")
+    assert "tensor_type argument must be a type" in str(exc_info.value)
+
+
+def test_as_tensor_type_unsupported_type():
+    table = TensorTable({"a": np.array([1, 2, 3])})
+    with pytest.raises(ValueError) as exc_info:
+        table.as_tensor_type(np.ndindex)
+    assert "Unsupported tensor type" in str(exc_info.value)
+
+
 class TestTensorTableFromDf:
     def test_default(self):
         df = make_df(
@@ -372,17 +384,3 @@
             table["feature"].values, xp.array([[1, 2], [3, 4]], dtype="int64")
         )
         assert table["feature"].offsets is None
-=======
-def test_as_tensor_type_invalid_type():
-    table = TensorTable({"a": np.array([1, 2, 3])})
-    with pytest.raises(ValueError) as exc_info:
-        table.as_tensor_type("not_a_type")
-    assert "tensor_type argument must be a type" in str(exc_info.value)
-
-
-def test_as_tensor_type_unsupported_type():
-    table = TensorTable({"a": np.array([1, 2, 3])})
-    with pytest.raises(ValueError) as exc_info:
-        table.as_tensor_type(np.ndindex)
-    assert "Unsupported tensor type" in str(exc_info.value)
->>>>>>> 5e759377
