--- conflicted
+++ resolved
@@ -562,35 +562,6 @@
     else:
         raise ValueError(f"Invalid column value for Node: {col}")
 
-
-<<<<<<< HEAD
-def _nodify(nodable):
-    # TODO: Update to use abstract nodes
-    if isinstance(nodable, str):
-        return Node(ColumnSelector([nodable]))
-
-    if isinstance(nodable, ColumnSelector):
-        return Node(nodable)
-    elif isinstance(nodable, Node):
-        return nodable
-    elif isinstance(nodable, list):
-        if all(isinstance(elem, str) for elem in nodable):
-            return Node(nodable)
-        else:
-            nodes = [_nodify(node) for node in nodable]
-            non_selection_nodes = [node for node in nodes if not node.selector]
-            selection_nodes = [node.selector for node in nodes if node.selector]
-            selection_nodes = [Node(_combine_selectors(selection_nodes))] if selection_nodes else []
-            return non_selection_nodes + selection_nodes
-
-    else:
-        raise TypeError(
-            "Unsupported type: Cannot convert object " f"of type {type(nodable)} to Node."
-        )
-
-
-=======
->>>>>>> 66328066
 def _derived_output_cols(input_cols, column_mapping):
     outputs = []
     for input_col in set(input_cols):
