--- conflicted
+++ resolved
@@ -79,13 +79,6 @@
     )
 
 
-<<<<<<< HEAD
-def to_dlpack_col(column: TensorColumn) -> _DlpackColumn:
-    multi_dim_values = len(column.values.shape) > 1
-    vals_cap = _to_dlpack(column._flatten_values if multi_dim_values else column.values)
-    offs_cap = _to_dlpack(column.offsets) if column.offsets is not None else None
-    return _DlpackColumn(vals_cap, offs_cap, column)
-=======
 def convert_col(
     column: TensorColumn,
     target_type: Type,
@@ -95,38 +88,17 @@
     # If there's nothing to do, take a shortcut
     if isinstance(column, target_type):
         return column
->>>>>>> f7abdb52
 
     # Decide how to convert
     if _to_dlpack_fn is None or _from_dlpack_fn is None:
         _to_dlpack_fn, _from_dlpack_fn = _dispatch_dlpack_fns(column, target_type)
 
-<<<<<<< HEAD
-def from_dlpack_col(dlpack_col: _DlpackColumn, target_col_type: Type) -> TensorColumn:
-    target_array_type = target_col_type.array_type()
-    if dlpack_col.ref.device == Device.GPU:
-        values = _from_dlpack_gpu(target_array_type, dlpack_col.values)
-        offsets = (
-            _from_dlpack_gpu(target_array_type, dlpack_col.offsets)
-            if dlpack_col.offsets is not None
-            else None
-        )
-    else:
-        values = _from_dlpack_cpu(target_array_type, dlpack_col.values)
-        offsets = (
-            _from_dlpack_cpu(target_array_type, dlpack_col.offsets)
-            if dlpack_col.offsets is not None
-            else None
-        )
-    return target_col_type(values, offsets, _ref=dlpack_col.ref)
-=======
     # Do the conversion
     dlpack_col = to_dlpack_col(column, _to_dlpack_fn)
     converted_col = from_dlpack_col(dlpack_col, _from_dlpack_fn, target_type)
 
     # Return the result
     return converted_col
->>>>>>> f7abdb52
 
 
 def df_from_tensor_table(table):
