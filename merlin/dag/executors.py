--- conflicted
+++ resolved
@@ -52,24 +52,14 @@
 
     def __init__(self, device=Device.GPU):
         self.device = device if HAS_GPU else Device.CPU
-<<<<<<< HEAD
         self.telemetry = get_telemetry_provider()
-
-    @property
-    def target_format(self):
-        return (
-=======
         self._target_format = (
->>>>>>> ce2a9d4f
             DataFormats.PANDAS_DATAFRAME
             | DataFormats.CUDF_DATAFRAME
             | DataFormats.NUMPY_TENSOR_TABLE
             | DataFormats.CUPY_TENSOR_TABLE
         )
 
-<<<<<<< HEAD
-    @telemetry
-=======
     @property
     def target_format(self):
         return self._target_format
@@ -78,7 +68,7 @@
     def target_format(self, formats):
         self._target_format = formats
 
->>>>>>> ce2a9d4f
+    @telemetry
     def transform(
         self,
         transformable,
