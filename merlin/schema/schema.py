--- conflicted
+++ resolved
@@ -310,11 +310,7 @@
 
         return Schema(selected_schemas)
 
-<<<<<<< HEAD
     def excluding_by_tag(self, tags) -> "Schema":
-=======
-    def remove_by_tag(self, tags: Union[Union[str, Tags], List[Union[str, Tags]]]) -> "Schema":
->>>>>>> da0b7066
         if not isinstance(tags, (list, tuple)):
             tags = [tags]
 
@@ -326,14 +322,10 @@
 
         return Schema(selected_schemas)
 
-<<<<<<< HEAD
     def remove_by_tag(self, tags) -> "Schema":
         return self.excluding_by_tag(tags)
 
     def select_by_name(self, names: List[str]) -> "Schema":
-=======
-    def select_by_name(self, names: Union[List[str], str]) -> "Schema":
->>>>>>> da0b7066
         """Select matching columns from this Schema object using a list of column names
 
         Parameters
