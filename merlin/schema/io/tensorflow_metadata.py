--- conflicted
+++ resolved
@@ -400,12 +400,6 @@
 }
 
 
-def _coerce_int(v):
-    if isinstance(v, float):
-        return int(v)
-    return v
-
-
 def _merlin_dtype(feature, properties):
     dtype = md.unknown
     item_size = int(properties.get("dtype_item_size", 0)) or None
@@ -428,11 +422,7 @@
         dims = []
         for dim in dims_list:
             if isinstance(dim, list):
-<<<<<<< HEAD
-                dims.append(tuple(_coerce_int(d) for d in dim))
-=======
                 dims.append(tuple(int(d) if isinstance(d, float) else d for d in dim))
->>>>>>> a0bcd30f
             elif dim is not None:
                 dims.append(int(dim))
             else:
