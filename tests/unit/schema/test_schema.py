--- conflicted
+++ resolved
@@ -61,17 +61,6 @@
     assert select_neither == Schema([])
 
 
-<<<<<<< HEAD
-def test_select_by_any_tags():
-    col1_schema = ColumnSchema("col1", tags=["a", "b", "c"])
-    col2_schema = ColumnSchema("col2", tags=["b", "c", "d"])
-    col3_schema = ColumnSchema("col3", tags=["b", "e", "f"])
-
-    schema = Schema([col1_schema, col2_schema, col3_schema])
-
-    col1_selection = schema.select_by_any_tags("a")
-    col2_selection = schema.select_by_any_tags("d")
-=======
 def test_select_by_tag_string():
     col1_schema = ColumnSchema("col1", tags=[Tags.CATEGORICAL, Tags.ITEM])
     col2_schema = ColumnSchema("col2", tags=[Tags.ITEM_ID])
@@ -80,12 +69,24 @@
 
     col1_selection = schema.select_by_tag("categorical")
     col2_selection = schema.select_by_tag("item_id")
->>>>>>> 2d60d237
-
-    assert col1_selection == Schema([col1_schema])
-    assert col2_selection == Schema([col2_schema])
-
-<<<<<<< HEAD
+
+    assert col1_selection == Schema([col1_schema])
+    assert col2_selection == Schema([col2_schema])
+
+
+def test_select_by_any_tags():
+    col1_schema = ColumnSchema("col1", tags=["a", "b", "c"])
+    col2_schema = ColumnSchema("col2", tags=["b", "c", "d"])
+    col3_schema = ColumnSchema("col3", tags=["b", "e", "f"])
+
+    schema = Schema([col1_schema, col2_schema, col3_schema])
+
+    col1_selection = schema.select_by_any_tags("a")
+    col2_selection = schema.select_by_any_tags("d")
+
+    assert col1_selection == Schema([col1_schema])
+    assert col2_selection == Schema([col2_schema])
+
     select_both = schema.select_by_any_tags("c")
     select_multi = schema.select_by_any_tags(["b", "c"])
     select_neither = schema.select_by_any_tags("unknown")
@@ -94,8 +95,6 @@
     assert select_multi == Schema([col1_schema, col2_schema, col3_schema])
     assert select_neither == Schema([])
 
-=======
->>>>>>> 2d60d237
 
 def test_select():
     col1_schema = ColumnSchema("col1", tags=["a", "b", "c"])
